--- conflicted
+++ resolved
@@ -7,27 +7,7 @@
 /// @dev WARNING! This mock is strictly intended for testing purposes only.
 /// Do NOT copy anything here into production code unless you really know what you are doing.
 contract MockEntryPoint is EntryPoint, Brutalizer {
-<<<<<<< HEAD
     constructor() payable EntryPoint(msg.sender) {}
-=======
-    /// @dev No revert has been encountered.
-    error NoRevertEncountered();
-
-    constructor() payable EntryPoint(msg.sender) {
-        UserOp memory uTest;
-        uTest.paymentAmount = 0x112233;
-        uTest.paymentMaxAmount = 0x223344;
-        uTest.paymentPerGas = 0x334455;
-        bytes memory encoded = abi.encode(uTest);
-        assembly ("memory-safe") {
-            let o := add(encoded, 0x20)
-            let u := add(o, mload(o))
-            if iszero(eq(mload(add(u, _USER_OP_PAYMENT_AMOUNT_OFFSET)), 0x112233)) { invalid() }
-            if iszero(eq(mload(add(u, _USER_OP_PAYMENT_MAX_AMOUNT_OFFSET)), 0x223344)) { invalid() }
-            if iszero(eq(mload(add(u, _USER_OP_PAYMENT_PER_GAS_OFFSET)), 0x334455)) { invalid() }
-        }
-    }
->>>>>>> dddc3126
 
     function computeDigest(UserOp calldata userOp) public view returns (bytes32) {
         return _computeDigest(userOp);
